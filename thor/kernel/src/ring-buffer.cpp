--- conflicted
+++ resolved
@@ -34,42 +34,27 @@
 				send->kernelBuffer.size());
 		data_lock.copyTo(send->kernelBuffer.data(), send->kernelBuffer.size());
 
-<<<<<<< HEAD
+			assert(!"Fix ring buffer events");
 		{ // post the send event
-			UserEvent event(UserEvent::kTypeSendString, send->submitInfo);
+/*			UserEvent event(UserEvent::kTypeSendString, send->submitInfo);
 		
-			frigg::SharedPtr<EventHub> recv_hub(send->eventHub);
-			EventHub::Guard hub_guard(&recv_hub->lock);
-			recv_hub->raiseEvent(hub_guard, frigg::move(event));
-			hub_guard.unlock();
+			frigg::SharedPtr<EventHub> event_hub(send->eventHub);
+			EventHub::Guard hub_guard(&event_hub->lock);
+			event_hub->raiseEvent(hub_guard, frigg::move(event));
+			hub_guard.unlock();*/
 		}
-
-		{ // post the receive event
-			UserEvent event(UserEvent::kTypeRecvStringTransferToQueue, recv->submitInfo);
+		// post the receive event
+		{
+/*			UserEvent event(UserEvent::kTypeRecvStringTransferToQueue, recv->submitInfo);
 			event.length = send->kernelBuffer.size();
 			event.offset = offset;
 			event.msgRequest = send->msgRequest;
 			event.msgSequence = send->msgSequence;
 		
-			frigg::SharedPtr<EventHub> recv_hub(recv->eventHub);
-			EventHub::Guard hub_guard(&recv_hub->lock);
-			recv_hub->raiseEvent(hub_guard, frigg::move(event));
-			hub_guard.unlock();
-=======
-		// post the receive event
-		{
-			assert(!"Fix ring buffer events");
-/*			UserEvent event(UserEvent::kTypeRecvStringTransferToQueue, recv->submitInfo);
-			event.length = send->kernelBuffer.size();
-			event.offset = offset;
-			event.msgRequest = send->msgRequest;
-			event.msgSequence = send->msgSequence;*/
-		
 			frigg::SharedPtr<EventHub> event_hub = recv->eventHub.grab();
 			assert(event_hub);
 			EventHub::Guard hub_guard(&event_hub->lock);
-			event_hub->raiseEvent(hub_guard, frigg::move(recv));
->>>>>>> f654bfa6
+			event_hub->raiseEvent(hub_guard, frigg::move(recv));*/
 		}
 	}else{
 		assert(!"TODO: Return the buffer to user-space");
